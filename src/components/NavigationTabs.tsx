--- conflicted
+++ resolved
@@ -17,24 +17,6 @@
 };
 
 export default function NavigationTabs({ activeTab, onTabChange }: NavigationTabsProps) {
-<<<<<<< HEAD
-  const [portalTarget, setPortalTarget] = React.useState<HTMLElement | null>(() => {
-    if (typeof document !== 'undefined' && document.body) {
-      return document.body;
-    }
-    return null;
-  });
-
-  React.useEffect(() => {
-    if (!portalTarget && typeof document !== 'undefined' && document.body) {
-      setPortalTarget(document.body);
-    }
-  }, [portalTarget]);
-
-  if (!portalTarget) {
-    return null;
-  }
-=======
   const [portalTarget, setPortalTarget] = React.useState<HTMLElement | null>(null);
 
   React.useEffect(() => {
@@ -42,7 +24,6 @@
       setPortalTarget(document.body);
     }
   }, []);
->>>>>>> 557264ba
 
   const handleTabClick = (tabId: TabId) => {
     onTabChange(tabId);
@@ -96,12 +77,9 @@
     </nav>
   );
 
-<<<<<<< HEAD
-=======
   if (!portalTarget) {
     return null;
   }
 
->>>>>>> 557264ba
   return createPortal(navigationContent, portalTarget);
 }