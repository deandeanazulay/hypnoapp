--- conflicted
+++ resolved
@@ -1,20 +1,9 @@
-<<<<<<< HEAD
-import React, { useState } from 'react';
-import { Plus } from 'lucide-react';
-import ChatScreen from '../screens/ChatScreen';
-import ChatActionSheet from './ChatActionSheet';
-import { useSimpleAuth as useAuth } from '../../hooks/useSimpleAuth';
-import { useAppStore } from '../../store';
-import { useGameState } from '../GameStateManager';
-import SessionSelectionModal from '../modals/SessionSelectionModal';
-=======
 import React, { useCallback, useEffect, useMemo, useState } from 'react';
 import ChatScreen from '../screens/ChatScreen';
 import Orb from '../Orb';
 import { useAppStore } from '../../store';
 import { useOrbSize } from '../../hooks/useOrbSize';
 import { OrbBackgroundContext } from '../layout/OrbBackgroundLayer';
->>>>>>> 911be45b
 
 /**
  * Main chat route entry point. This component wraps the legacy ChatScreen
@@ -22,58 +11,6 @@
  * existing chat implementation.
  */
 export default function ChatMain() {
-<<<<<<< HEAD
-  const [isSheetOpen, setIsSheetOpen] = useState(false);
-  const [showSessionMenu, setShowSessionMenu] = useState(false);
-  const { isAuthenticated } = useAuth();
-  const { openModal, activeEgoState } = useAppStore();
-  const { user } = useGameState();
-
-  const handleStartHypnosis = () => {
-    if (!isAuthenticated) {
-      openModal('auth');
-      return;
-    }
-
-    setIsSheetOpen(false);
-    setShowSessionMenu(true);
-  };
-
-  const handleSessionSelect = (session: any) => {
-    setShowSessionMenu(false);
-    // TODO: Integrate chat-initiated session start flow
-    console.log('[CHAT_ACTION_SHEET] TODO: start selected session from chat entry point', session);
-  };
-
-  return (
-    <div className="relative h-full">
-      <ChatScreen />
-
-      <div className="fixed bottom-[88px] right-6 z-[1200]">
-        <button
-          type="button"
-          onClick={() => setIsSheetOpen(true)}
-          className="w-12 h-12 rounded-full bg-teal-500/80 hover:bg-teal-500 shadow-lg shadow-teal-500/40 text-black flex items-center justify-center transition-all duration-200 focus:outline-none focus-visible:ring-2 focus-visible:ring-offset-2 focus-visible:ring-teal-300"
-        >
-          <Plus size={22} />
-        </button>
-      </div>
-
-      <ChatActionSheet
-        isOpen={isSheetOpen}
-        onClose={() => setIsSheetOpen(false)}
-        onStartHypnosisSession={handleStartHypnosis}
-      />
-
-      <SessionSelectionModal
-        isOpen={showSessionMenu}
-        onClose={() => setShowSessionMenu(false)}
-        onSessionSelect={handleSessionSelect}
-        user={user}
-        activeEgoState={activeEgoState}
-      />
-    </div>
-=======
   const { activeEgoState } = useAppStore();
   const responsiveOrbSize = useOrbSize();
   const [orbSize, setOrbSize] = useState(responsiveOrbSize);
@@ -142,6 +79,5 @@
         </div>
       </div>
     </OrbBackgroundContext.Provider>
->>>>>>> 911be45b
   );
 }